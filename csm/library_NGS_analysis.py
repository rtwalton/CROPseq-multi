--- conflicted
+++ resolved
@@ -289,7 +289,6 @@
     custom_mapping_columns=None,
     ):
     
-<<<<<<< HEAD
     """
     Count constructs from NGS data based on library design and sample information.
     This function processes NGS data to count occurrences of designed constructs, mapping barcodes
@@ -350,11 +349,6 @@
         lib_design_input_df, use_tRNA, iBAR2_UMI,
         custom=custom_mapping_columns,
     )
-=======
-    # generate unique construct identifiers for library design if one design is passed as argument
-    if lib_design_input_df is not None:
-        lib_design_df = generate_unique_construct_identifiers(lib_design_input_df, use_tRNA, iBAR2_UMI)
->>>>>>> 8be661f8
 
     df_total = pd.DataFrame()
     df_summary = pd.DataFrame()
@@ -448,7 +442,6 @@
         # record summary statistics
         df_summary.loc[row['sample_ID'], 'timepoint'] = row['timepoint']
         df_summary.loc[row['sample_ID'], 'replicate'] = row['replicate']
-        df_summary.loc[row['sample_ID'], 'n_constructs'] = len(lib_design_df)
         df_summary.loc[row['sample_ID'], 'tot_reads'] = len(df_barcodes)
         df_summary.loc[row['sample_ID'], 'NGS_coverage'] = len(df_barcodes)/len(lib_design_df)
         df_barcodes_mapped = df_barcodes[df_barcodes['design_index'].notna()]
@@ -491,156 +484,6 @@
                 mapping_columns = [c+'_map' for c in custom_mapping_columns]
                 df_summary.loc[row['sample_ID'], 'all_elements_mapped'] = df_barcodes[mapping_columns].all(axis=1).sum()
 
-        df_summary.loc[row['sample_ID'], 'mapped_constructs'] = len(df_barcodes_mapped)
-        # frequencies of mapping and recombination
-        df_summary.loc[row['sample_ID'], 'fraction_mapped'] = df_summary.loc[row['sample_ID'], 'mapped_constructs']/\
-            df_summary.loc[row['sample_ID'], 'tot_reads']
-        df_summary.loc[row['sample_ID'], 'fraction_recombined'] = 1 - \
-            df_summary.loc[row['sample_ID'], 'mapped_constructs'] / df_summary.loc[row['sample_ID'], 'all_elements_mapped']
-        # dropout and uniformity
-        df_summary.loc[row['sample_ID'], 'dropout_count'] = (sublib_design_counts_df[row['sample_ID']]==0).sum()
-        df_summary.loc[row['sample_ID'], 'gini_coefficient'] =  gini(sublib_design_counts_df[row['sample_ID']].values)
-        df_summary.loc[row['sample_ID'], 'ratio_90_10'] = ratio_9010(sublib_design_counts_df[row['sample_ID']].values)
-
-    if return_raw_barcodes:
-        return lib_design_counts_df, df_summary, df_total
-    else:
-        return lib_design_counts_df, df_summary
-
-
-def count_constructs_v2(
-    lib_info_df, 
-    use_tRNA=False, 
-    iBAR2_UMI=False,
-    custom_read_primers = True,
-    single_fastq = False,
-    return_raw_barcodes=False,
-    method = 'position', # or 'align' - either input fixed positions or try to align sequences
-    max_reads=1e7):
-    """
-    in this version, a path to the library design csv is passed as a column in the library info file
-    so that each sample in the library info file can have a different design
-
-    instead of returning a single design count dataframe, a dictionary of dataframes is returned
-    where the keys are the unique design names and the values are dataframes with counts for all samples 
-    that correspond to that design
-    """
-
-    df_total = pd.DataFrame()
-    design_count_dict = {
-        design:generate_unique_construct_identifiers(pd.read_csv(design), use_tRNA, iBAR2_UMI
-                                                     ) for design in lib_info_df['design'].unique()
-        }
-    df_summary = pd.DataFrame()
-
-    for index, row in tqdm(lib_info_df.iterrows(), total=lib_info_df.shape[0]):
-        
-        # generate unique construct identifiers for the library design
-        lib_design_df = generate_unique_construct_identifiers(pd.read_csv(row['design']), use_tRNA, iBAR2_UMI)
-
-        if 'dialout' in lib_info_df.columns:
-            lib_design_index = {
-                k:v for (v,k) in lib_design_df[ lib_design_df['dialout'] == row['dialout'] 
-                ]['unique_barcode_combo'].to_dict().items()
-            }
-        else:
-            lib_design_index = {
-                k:v for (v,k) in lib_design_df['unique_barcode_combo'].to_dict().items()
-            }
-
-        fastq_pair = [row['fastq_R1'], row['fastq_R2']]
-
-        if method == 'position':
-            df_barcodes = extract_barcodes_from_fastq_pair(fastq_pair, 
-                use_tRNA=use_tRNA, iBAR2_UMI=iBAR2_UMI, 
-                custom_read_primers = custom_read_primers,
-                single_fastq = single_fastq,
-                max_reads=max_reads)
-        elif method == 'align':
-            df_barcodes = extract_barcodes_from_fastq_pair_align(fastq_pair, 
-                            use_tRNA=use_tRNA, iBAR2_UMI=iBAR2_UMI, 
-                            single_fastq = single_fastq,
-                            max_reads=max_reads)
-        else:
-            warnings.warn("'method' not recognized - will attempt to count constructs by method 'align'")
-            df_barcodes = extract_barcodes_from_fastq_pair_align(fastq_pair, 
-                use_tRNA=use_tRNA, iBAR2_UMI=iBAR2_UMI, 
-                single_fastq = single_fastq,
-                max_reads=max_reads)
-        
-        # map individual elements
-        df_barcodes['spacer_1_map'] = df_barcodes['spacer_1'].isin(lib_design_df['spacer_1'])
-        df_barcodes['iBAR_1_map'] = df_barcodes['iBAR_1'].isin(lib_design_df['iBAR_1'])
-        df_barcodes['spacer_2_map'] = df_barcodes['spacer_2'].isin(lib_design_df['spacer_2'])
-        df_barcodes['iBAR_2_map'] = df_barcodes['iBAR_2'].isin(lib_design_df['iBAR_2'])
-        df_barcodes['tRNA_map'] = df_barcodes['tRNA'].notna()
-
-        # map full constructs
-        df_barcodes['design_index'] = df_barcodes['unique_barcode_combo'].map(lib_design_index)
-
-        df_barcodes['sample']=row['sample_ID']
-        df_barcodes['timepoint']=row['timepoint']
-        df_barcodes['replicate']=row['replicate']
-
-        if return_raw_barcodes:     
-            df_total = pd.concat([df_total,df_barcodes])
-
-        # add oligo counts to library design dataframe
-        design_count_dict[row['design']] = pd.merge(
-                design_count_dict[row['design']],
-                pd.Series(df_barcodes['design_index'].value_counts(),
-                    name=row['sample_ID']),
-                    left_index=True, right_index=True, how='outer').fillna(0)
-        if iBAR2_UMI:
-            design_count_dict[row['design']] = pd.merge(
-                design_count_dict[row['design']],
-                pd.Series(df_barcodes.groupby('design_index')['iBAR_2'].nunique(),
-                    name=row['sample_ID']+'_UMI'),
-                    left_index=True, right_index=True, how='outer').fillna(0)
-        
-        sublib_design_counts_df = design_count_dict[row['design']]
-        # record summary statistics
-        df_summary.loc[row['sample_ID'], 'timepoint'] = row['timepoint']
-        df_summary.loc[row['sample_ID'], 'replicate'] = row['replicate']
-        df_summary.loc[row['sample_ID'], 'n_constructs'] = len(lib_design_df)
-        df_summary.loc[row['sample_ID'], 'tot_reads'] = len(df_barcodes)
-        df_summary.loc[row['sample_ID'], 'NGS_coverage'] = len(df_barcodes)/len(lib_design_df)
-        df_barcodes_mapped = df_barcodes[df_barcodes['design_index'].notna()]
-
-        df_summary.loc[row['sample_ID'], 'spacer_1_map'] = df_barcodes['spacer_1_map'].sum()/len(df_barcodes)
-        df_summary.loc[row['sample_ID'], 'iBAR_1_map'] = df_barcodes['iBAR_1_map'].sum()/len(df_barcodes)
-        df_summary.loc[row['sample_ID'], 'spacer_2_map'] = df_barcodes['spacer_2_map'].sum()/len(df_barcodes)
-        df_summary.loc[row['sample_ID'], 'iBAR_2_map'] = df_barcodes['iBAR_2_map'].sum()/len(df_barcodes)
-        df_summary.loc[row['sample_ID'], 'tRNA_map'] = df_barcodes['tRNA_map'].sum()/len(df_barcodes)
-        
-        if iBAR2_UMI:
-            df_summary.loc[row['sample_ID'], 'iBAR_2_UMI'] = sublib_design_counts_df[row['sample_ID']+'_UMI'].mean()
-
-        if use_tRNA:
-            if iBAR2_UMI:
-                df_summary.loc[row['sample_ID'], 'all_elements_mapped'] =  (
-                    df_barcodes['spacer_1_map'] & df_barcodes['iBAR_1_map'] &\
-                    df_barcodes['tRNA_map'] &\
-                    df_barcodes['spacer_2_map']
-                    ).sum()
-            else:
-                df_summary.loc[row['sample_ID'], 'all_elements_mapped'] =  (
-                    df_barcodes['spacer_1_map'] & df_barcodes['iBAR_1_map'] &\
-                    df_barcodes['tRNA_map'] &\
-                    df_barcodes['spacer_2_map'] & df_barcodes['iBAR_2_map']
-                    ).sum()
-        else:
-            if iBAR2_UMI:
-                df_summary.loc[row['sample_ID'], 'all_elements_mapped'] =  (
-                    df_barcodes['spacer_1_map'] & df_barcodes['iBAR_1_map'] &\
-                    df_barcodes['spacer_2_map']
-                    ).sum()
-            else:
-                df_summary.loc[row['sample_ID'], 'all_elements_mapped'] =  (
-                    df_barcodes['spacer_1_map'] & df_barcodes['iBAR_1_map'] &\
-                    df_barcodes['spacer_2_map'] & df_barcodes['iBAR_2_map']
-                    ).sum()
-        
         df_summary.loc[row['sample_ID'], 'mapped_constructs'] = len(df_barcodes_mapped)
         # frequencies of mapping and recombination
         df_summary.loc[row['sample_ID'], 'fraction_mapped'] = df_summary.loc[row['sample_ID'], 'mapped_constructs']/\
@@ -656,65 +499,4 @@
     if return_raw_barcodes:
         return design_count_dict, df_summary, df_total
     else:
-        return design_count_dict, df_summary
-
-
-def plot_summary_metrics(summary_df):
-    df_summary_melt = pd.melt(
-        summary_df.reset_index(), 
-        id_vars='sample_ID', 
-        value_vars=['spacer_1_map','iBAR_1_map','spacer_2_map','iBAR_2_map','fraction_mapped']
-        )
-    plt.figure(figsize=(1.5*len(summary_df),3))
-    sns.barplot(df_summary_melt, x='sample_ID', y='value', hue='variable', palette='tab20')
-    plt.ylabel('fraction of reads')
-    plt.ylim(0,1)
-    plt.legend(bbox_to_anchor=(1,1))
-    plt.show()
-
-    plt.figure(figsize=(0.5*len(summary_df),3))
-    sns.barplot(summary_df, x=summary_df.index, y='fraction_recombined')
-    # plt.ylim(0,1)
-    plt.ylim(0.0001,1)
-    plt.yscale('log')
-    plt.xticks(rotation=90)
-    plt.show()
-
-    plt.figure(figsize=(0.5*len(summary_df),3))
-    sns.barplot(summary_df, x=summary_df.index, y='gini_coefficient')
-    plt.xticks(rotation=90)
-    plt.show()
-
-    plt.figure(figsize=(0.5*len(summary_df),3))
-    sns.barplot(summary_df, x=summary_df.index, y='ratio_90_10')    
-    plt.xticks(rotation=90)
-    plt.show()
-
-def plot_lorenz_curves(samples_df, counts_dict, share_ax=True):
-    """
-    plot lorenz curves for all samples in summary_df
-    """
-
-    for ref, df in counts_dict.items():
-        samples = [s for s in df.columns if s in samples_df['sample_ID'].values]
-        for sample in samples:
-            lorenz_curve(df[sample].values, library_name=sample)
-            plt.title(sample)
-
-def plot_uniformity_histograms(samples_df, counts_dict):
-    """
-    plot histogram of gini coefficients for all samples in summary_df
-    """
-    for ref, df in counts_dict.items():
-        samples = [s for s in df.columns if s in samples_df['sample_ID'].values]
-        for sample in samples:
-            plt.figure(figsize=(3,3))
-            sns.histplot(
-                 df[sample], kde=True, 
-                 kde_kws={'bw_adjust': 2, 'cut': 0},
-                 color='dodgerblue',
-                 )
-            plt.title(sample)
-            plt.xlabel('reads per construct')
-            plt.ylabel('constructs')
-            plt.show()+        return lib_design_counts_df, df_summary
